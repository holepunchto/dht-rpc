const { EventEmitter } = require('events')
const Table = require('kademlia-routing-table')
const TOS = require('time-ordered-set')
const UDX = require('udx-native')
const sodium = require('sodium-universal')
const c = require('compact-encoding')
const NatSampler = require('nat-sampler')
const b4a = require('b4a')
const IO = require('./lib/io')
const Query = require('./lib/query')
const peer = require('./lib/peer')
const { UNKNOWN_COMMAND, INVALID_TOKEN } = require('./lib/errors')
const { PING, PING_NAT, FIND_NODE, DOWN_HINT } = require('./lib/commands')

const TMP = b4a.allocUnsafe(32)
const TICK_INTERVAL = 5000
const SLEEPING_INTERVAL = 3 * TICK_INTERVAL
const STABLE_TICKS = 240 // if nothing major bad happens in ~20mins we can consider this node stable (if nat is friendly)
const MORE_STABLE_TICKS = 3 * STABLE_TICKS
const REFRESH_TICKS = 60 // refresh every ~5min when idle
const RECENT_NODE = 12 // we've heard from a node less than 1min ago
const OLD_NODE = 360 // if an node has been around more than 30 min we consider it old

class DHT extends EventEmitter {
  constructor (opts = {}) {
    super()

    this.name = opts.name || null
    this.network = opts.name ? hashString(opts.name) : null
    this.bootstrapNodes = opts.bootstrap === false ? [] : (opts.bootstrap || []).map(parseNode)
    this.table = new Table(opts.id || randomBytes(32))
    this.nodes = new TOS()
    this.udx = opts.udx || new UDX()
    this.io = new IO(this.network, this.table, this.udx, {
      ...opts,
      onrequest: this._onrequest.bind(this),
      onresponse: this._onresponse.bind(this),
      ontimeout: this._ontimeout.bind(this)
    })

    this.concurrency = opts.concurrency || 10
    this.bootstrapped = false
    this.ephemeral = opts.id ? !!opts.ephemeral : true
    this.firewalled = this.io.firewalled
    this.adaptive = typeof opts.ephemeral !== 'boolean' && opts.adaptive !== false
    this.destroyed = false

    this._nat = new NatSampler()
    this._port = opts.port || 0
    this._host = opts.host || '0.0.0.0'
    this._quickFirewall = opts.quickFirewall !== false
    this._forcePersistent = opts.ephemeral === false
    this._repinging = 0
    this._checks = 0
    this._tick = randomOffset(100) // make sure to random offset all the network ticks
    this._refreshTicks = randomOffset(REFRESH_TICKS)
    this._stableTicks = this.adaptive ? STABLE_TICKS : 0
    this._tickInterval = setInterval(this._ontick.bind(this), TICK_INTERVAL)
    this._lastTick = Date.now()
    this._lastHost = null
    this._shouldAddNode = opts.addNode || null
    this._onrow = (row) => row.on('full', (node) => this._onfullrow(node, row))
    this._nonePersistentSamples = []
    this._bootstrapping = this._bootstrap()
    this._bootstrapping.catch(noop)

    this.table.on('row', this._onrow)

    if (this.ephemeral === false) this.io.ephemeral = false
    this.io.networkInterfaces.on('change', (interfaces) => this._onnetworkchange(interfaces))

    if (opts.nodes) {
      for (const node of opts.nodes) this.addNode(node)
    }
  }

  static bootstrapper (port, host, opts) {
<<<<<<< HEAD
    const network = opts.name ? hashString(opts.name) : null
    const id = peer.id(host, port, network)

=======
    if (!port) throw new Error('Port is required')
    if (!host) throw new Error('Host is required')
    const id = peer.id(host, port)
>>>>>>> c9900d55
    return new this({ port, id, ephemeral: false, firewalled: false, anyPort: false, bootstrap: [], ...opts })
  }

  get id () {
    return this.ephemeral ? null : this.table.id
  }

  get host () {
    return this._nat.host
  }

  get port () {
    return this._nat.port
  }

  get socket () {
    return this.firewalled ? this.io.clientSocket : this.io.serverSocket
  }

  onmessage (socket, buf, rinfo) {
    if (buf.byteLength > 1) this.io.onmessage(socket, buf, rinfo)
  }

  bind () {
    return this.io.bind()
  }

  address () {
    const socket = this.socket
    return socket ? socket.address() : null
  }

  addNode ({ host, port }) {
    this._addNode({
      id: peer.id(host, port, this.network),
      port,
      host,
      token: null,
      to: null,
      sampled: 0,
      added: this._tick,
      pinged: 0,
      seen: 0,
      downHints: 0,
      prev: null,
      next: null
    })
  }

  toArray () {
    return this.nodes.toArray().map(({ host, port }) => ({ host, port }))
  }

  ready () {
    return this._bootstrapping
  }

  findNode (target, opts) {
    if (this.destroyed) throw new Error('Node destroyed')
    this._refreshTicks = REFRESH_TICKS
    return new Query(this, target, true, FIND_NODE, null, opts)
  }

  query ({ target, command, value }, opts) {
    if (this.destroyed) throw new Error('Node destroyed')
    this._refreshTicks = REFRESH_TICKS
    return new Query(this, target, false, command, value || null, opts)
  }

  ping ({ host, port }, opts) {
    let value = null

    if (opts && opts.size && opts.size > 0) value = b4a.alloc(opts.size)

    const req = this.io.createRequest({ id: null, host, port }, null, true, PING, null, value)
    return this._requestToPromise(req, opts)
  }

  request ({ token = null, command, target = null, value = null }, { host, port }, opts) {
    const req = this.io.createRequest({ id: null, host, port }, token, false, command, target, value)
    return this._requestToPromise(req, opts)
  }

  _requestToPromise (req, opts) {
    if (req === null) return Promise.reject(new Error('Node destroyed'))

    if (opts && opts.socket) req.socket = opts.socket
    if (opts && opts.retry === false) req.retries = 0

    return new Promise((resolve, reject) => {
      req.onresponse = resolve
      req.onerror = reject
      req.send()
    })
  }

  async _bootstrap () {
    const self = this

    await Promise.resolve() // wait a tick, so apis can be used from the outside
    await this.io.bind()

    this.emit('listening')

    // TODO: some papers describe more advanced ways of bootstrapping - we should prob look into that

    let first = this.firewalled && this._quickFirewall && !this._forcePersistent
    let testNat = false

    const onlyFirewall = !this._forcePersistent

    for (let i = 0; i < 2; i++) {
      await this._backgroundQuery(this.table.id).on('data', ondata).finished()

      if (this.bootstrapped || (!testNat && !this._forcePersistent)) break
      if (!(await this._updateNetworkState(onlyFirewall))) break
    }

    if (this.bootstrapped) return
    this.bootstrapped = true

    this.emit('ready')

    function ondata (data) {
      // Simple QUICK nat heuristic.
      // If we get ONE positive nat ping before the bootstrap query finishes
      // then we always to a nat test, no matter if we are adaptive...
      // This should be expanded in the future to try more than one node etc, not always hit the first etc
      // If this fails, then nbd, as the onstable hook will pick it up later.

      if (!first) return
      first = false

      const value = b4a.allocUnsafe(2)
      c.uint16.encode({ start: 0, end: 2, buffer: value }, self.io.serverSocket.address().port)

      self._request(data.from, true, PING_NAT, null, value, () => { testNat = true }, noop)
    }
  }

  refresh () {
    const node = this.table.random()
    this._backgroundQuery(node ? node.id : this.table.id).on('error', noop)
  }

  destroy () {
    this.destroyed = true
    clearInterval(this._tickInterval)
    return this.io.destroy()
  }

  _request (to, internal, command, target, value, onresponse, onerror) {
    const req = this.io.createRequest(to, null, internal, command, target, value)
    if (req === null) return null

    req.onresponse = onresponse
    req.onerror = onerror
    req.send()

    return req
  }

  // we don't check that this is a bootstrap node but we limit the sample size to very few nodes, so fine
  _sampleBootstrapMaybe (from, to) {
    if (this._nonePersistentSamples.length >= Math.max(1, this.bootstrapNodes.length)) return
    const id = from.host + ':' + from.port
    if (this._nonePersistentSamples.indexOf(id) > -1) return
    this._nonePersistentSamples.push(id)
    this._nat.add(to.host, to.port)
  }

  _addNodeFromNetwork (sample, from, to) {
    if (this._shouldAddNode !== null && !this._shouldAddNode(from)) {
      return
    }

    if (from.id === null) {
      this._sampleBootstrapMaybe(from, to)
      return
    }

    const oldNode = this.table.get(from.id)

    // refresh it, if we've seen this before
    if (oldNode) {
      if (sample && (oldNode.sampled === 0 || (this._tick - oldNode.sampled) >= OLD_NODE)) {
        oldNode.to = to
        oldNode.sampled = this._tick
        this._nat.add(to.host, to.port)
      }

      oldNode.pinged = oldNode.seen = this._tick
      this.nodes.add(oldNode)
      return
    }

    this._addNode({
      id: from.id,
      port: from.port,
      host: from.host,
      to,
      sampled: 0,
      added: this._tick,
      pinged: this._tick, // last time we interacted with them
      seen: this._tick, // last time we heard from them
      downHints: 0,
      prev: null,
      next: null
    })
  }

  _addNode (node) {
    if (this.nodes.has(node) || b4a.equals(node.id, this.table.id)) return

    node.added = node.pinged = node.seen = this._tick

    if (!this.table.add(node)) return
    this.nodes.add(node)

    if (node.to && node.sampled === 0) {
      node.sampled = this._tick
      this._nat.add(node.to.host, node.to.port)
    }

    this.emit('add-node', node)
  }

  _removeStaleNode (node, lastSeen) {
    if (node.seen <= lastSeen) this._removeNode(node)
  }

  _removeNode (node) {
    if (!this.nodes.has(node)) return

    this.table.remove(node.id)
    this.nodes.remove(node)

    this.emit('remove-node', node)
  }

  _onwakeup () {
    this._tick += 2 * OLD_NODE // bump the tick enough that everything appears old.
    this._tick += 8 - (this._tick & 7) - 2 // triggers a series of pings in two ticks
    this._stableTicks = MORE_STABLE_TICKS
    this._refreshTicks = 1 // triggers a refresh next tick (allow network time to wake up also)
    this._lastHost = null // clear network cache check

    if (this.adaptive && !this.ephemeral) {
      this.ephemeral = true
      this.io.ephemeral = true
      this.emit('ephemeral')
    }

    this.emit('wakeup')
  }

  _onfullrow (newNode, row) {
    if (!this.bootstrapped || this._repinging >= 3) return

    let oldest = null
    for (const node of row.nodes) {
      if (node.pinged === this._tick) continue
      if (oldest === null || oldest.pinged > node.pinged || (oldest.pinged === node.pinged && oldest.added > node.added)) oldest = node
    }

    if (oldest === null) return
    if ((this._tick - oldest.pinged) < RECENT_NODE && (this._tick - oldest.added) > OLD_NODE) return

    this._repingAndSwap(newNode, oldest)
  }

  _onnetworkchange (interfaces) {
    this.emit('network-change', interfaces)
  }

  _repingAndSwap (newNode, oldNode) {
    const self = this
    const lastSeen = oldNode.seen

    oldNode.pinged = this._tick

    this._repinging++
    this._request({ id: null, host: oldNode.host, port: oldNode.port }, true, PING, null, null, onsuccess, onswap)

    function onsuccess (m) {
      if (oldNode.seen <= lastSeen) return onswap()
      self._repinging--
    }

    function onswap (e) {
      self._repinging--
      self._removeNode(oldNode)
      self._addNode(newNode)
    }
  }

  _onrequest (req, external) {
    if (req.from.id !== null) {
      this._addNodeFromNetwork(!external, req.from, req.to)
    }

    if (req.internal) {
      switch (req.command) {
        // standard keep alive call
        case PING: {
          req.sendReply(0, null, false, false)
          return
        }
        // check if the other side can receive a message to their other socket
        case PING_NAT: {
          if (req.value === null || req.value.byteLength < 2) return
          const port = c.uint16.decode({ start: 0, end: 2, buffer: req.value })
          if (port === 0) return
          req.from.port = port
          req.sendReply(0, null, false, false)
          return
        }
        // empty dht reply back
        case FIND_NODE: {
          if (!req.target) return
          req.sendReply(0, null, false, true)
          return
        }
        // "this is node you sent me is down" - let's try to ping it
        case DOWN_HINT: {
          if (req.value === null || req.value.byteLength < 6) return
          if (this._checks < 10) {
            sodium.crypto_generichash(TMP, req.value.subarray(0, 6))
            const node = this.table.get(TMP)
            if (node && (node.pinged < this._tick || node.downHints === 0)) {
              node.downHints++
              this._check(node)
            }
          }
          req.sendReply(0, null, false, false)
          return
        }
      }

      req.sendReply(UNKNOWN_COMMAND, null, false, req.target !== null)
      return
    }

    // ask the user to handle it or reply back with a bad command
    if (this.onrequest(req) === false) {
      req.sendReply(UNKNOWN_COMMAND, null, false, req.target !== null)
    }
  }

  onrequest (req) {
    return this.emit('request', req)
  }

  _onresponse (res, external) {
    this._addNodeFromNetwork(!external, res.from, res.to)
  }

  _ontimeout (req) {
    if (!req.to.id) return
    const node = this.table.get(req.to.id)
    if (node) this._removeNode(node)
  }

  _pingSome () {
    let cnt = this.io.inflight.length > 2 ? 3 : 5
    let oldest = this.nodes.oldest

    // tiny dht, pinged the bootstrap again
    if (!oldest) {
      this.refresh()
      return
    }

    // we've recently pinged the oldest one, so only trigger a couple of repings
    if ((this._tick - oldest.pinged) < RECENT_NODE) {
      cnt = 2
    }

    while (cnt--) {
      if (!oldest || this._tick === oldest.pinged) continue
      this._check(oldest)
      oldest = oldest.next
    }
  }

  _check (node) {
    node.pinged = this._tick

    const lastSeen = node.seen
    const onresponse = () => {
      this._checks--
      this._removeStaleNode(node, lastSeen)
    }
    const onerror = () => {
      this._checks--
      this._removeNode(node)
    }

    this._checks++
    this._request({ id: null, host: node.host, port: node.port }, true, PING, null, null, onresponse, onerror)
  }

  _ontick () {
    const time = Date.now()

    if (time - this._lastTick > SLEEPING_INTERVAL) {
      this._onwakeup()
    } else {
      this._tick++
    }

    this._lastTick = time

    if (!this.bootstrapped) return

    if (this.adaptive && this.ephemeral && --this._stableTicks <= 0) {
      if (this._lastHost === this._nat.host) { // do not recheck the same network...
        this._stableTicks = MORE_STABLE_TICKS
      } else {
        this._updateNetworkState() // the promise returned here never fails so just ignore it
      }
    }

    if ((this._tick & 7) === 0) {
      this._pingSome()
    }

    if (((this._tick & 63) === 0 && this.nodes.length < this.table.k) || --this._refreshTicks <= 0) {
      this.refresh()
    }
  }

  async _updateNetworkState (onlyFirewall = false) {
    if (!this.ephemeral) return false
    if (onlyFirewall && !this.firewalled) return false

    const { host, port } = this._nat

    if (!onlyFirewall) {
      // remember what host we checked and reset the counter
      this._stableTicks = MORE_STABLE_TICKS
      this._lastHost = host
    }

    // check if we have a consistent host and port
    if (host === null || port === 0) {
      return false
    }

    const natSampler = this.firewalled ? new NatSampler() : this._nat

    // ask remote nodes to ping us on our server socket to see if we have the port open
    const firewalled = this.firewalled && await this._checkIfFirewalled(natSampler)
    if (firewalled) return false

    this.firewalled = this.io.firewalled = false

    // incase it's called in parallel for some reason, or if our nat status somehow changed
    if (!this.ephemeral || host !== this._nat.host || port !== this._nat.port) return false
    // if the firewall probe returned a different host / non consistent port, bail as well
    if (natSampler.host !== host || natSampler.port === 0) return false

    const id = peer.id(natSampler.host, natSampler.port, this.network)

    if (!onlyFirewall) {
      this.ephemeral = this.io.ephemeral = false
    }

    if (natSampler !== this._nat) {
      this._nonePersistentSamples = []
      this._nat = natSampler
    }

    // TODO: we should make this a bit more defensive in terms of using more
    // resources to make sure that the new routing table contains as many alive nodes
    // as possible, vs blindly copying them over...

    // all good! copy over the old routing table to the new one
    if (!b4a.equals(this.table.id, id)) {
      const nodes = this.table.toArray()

      this.table = this.io.table = new Table(id)

      for (const node of nodes) {
        if (b4a.equals(node.id, id)) continue
        if (!this.table.add(node)) this.nodes.remove(node)
      }

      this.table.on('row', this._onrow)

      // we need to rebootstrap/refresh since we updated our id
      if (this.bootstrapped) this.refresh()
    }

    if (!this.ephemeral) {
      this.emit('persistent')
    }

    return true
  }

  async * _resolveBootstrapNodes () {
    for (const node of this.bootstrapNodes) {
<<<<<<< HEAD
      dns.lookup(node.host, { family: 4 }, (_, host) => {
        if (host) nodes.push({ id: peer.id(host, node.port, this.network), host, port: node.port })
        if (--missing === 0) done(nodes)
      })
=======
      let address
      try {
        address = await this.udx.lookup(node.host, { family: 4 })
      } catch {
        continue
      }

      yield {
        id: peer.id(address.host, node.port),
        host: address.host,
        port: node.port
      }
>>>>>>> c9900d55
    }
  }

  async _addBootstrapNodes (nodes) {
    for await (const node of this._resolveBootstrapNodes()) {
      nodes.push(node)
    }
  }

  async _checkIfFirewalled (natSampler = new NatSampler()) {
    const nodes = []
    for (let node = this.nodes.latest; node && nodes.length < 5; node = node.prev) {
      nodes.push(node)
    }

    if (nodes.length < 5) await this._addBootstrapNodes(nodes)
    // if no nodes are available, including bootstrappers - bail
    if (nodes.length === 0) return true

    const hosts = []
    const value = b4a.allocUnsafe(2)

    c.uint16.encode({ start: 0, end: 2, buffer: value }, this.io.serverSocket.address().port)

    // double check they actually came on the server socket...
    this.io.serverSocket.on('message', onmessage)

    const pongs = await requestAll(this, true, PING_NAT, value, nodes)
    if (!pongs.length) return true

    let count = 0
    for (const res of pongs) {
      if (hosts.indexOf(res.from.host) > -1) {
        count++
        natSampler.add(res.to.host, res.to.port)
      }
    }

    this.io.serverSocket.removeListener('message', onmessage)

    // if we got very few replies, consider it a fluke
    if (count < (nodes.length >= 5 ? 3 : 1)) return true

    // check that the server socket has the same ip as the client socket
    if (natSampler.host === null || this._nat.host !== natSampler.host) return true

    // check that the local port of the server socket is the same as the remote port
    // TODO: we might want a flag to opt out of this heuristic for specific remapped port servers
    if (natSampler.port === 0 || natSampler.port !== this.io.serverSocket.address().port) return true

    return false

    function onmessage (_, { host }) {
      hosts.push(host)
    }
  }

  _backgroundQuery (target) {
    this._refreshTicks = REFRESH_TICKS

    const backgroundCon = Math.min(this.concurrency, Math.max(2, (this.concurrency / 8) | 0))
    const q = new Query(this, target, true, FIND_NODE, null, { concurrency: backgroundCon, maxSlow: 0 })

    q.on('data', () => {
      // yield to other traffic
      q.concurrency = this.io.inflight.length < 3
        ? this.concurrency
        : backgroundCon
    })

    return q
  }
}

DHT.OK = 0
DHT.ERROR_UNKNOWN_COMMAND = UNKNOWN_COMMAND
DHT.ERROR_INVALID_TOKEN = INVALID_TOKEN

module.exports = DHT

function parseNode (s) {
  if (typeof s === 'object') return s
  if (typeof s === 'number') return { host: '127.0.0.1', port: s }
  const [host, port] = s.split(':')
  if (!port) throw new Error('Bootstrap node format is host:port')

  return {
    host,
    port: Number(port)
  }
}

function randomBytes (n) {
  const b = b4a.alloc(n)
  sodium.randombytes_buf(b)
  return b
}

function hashString (s, out = b4a.allocUnsafe(32)) {
  sodium.crypto_generichash(out, c.encode(c.string, s))
  return out
}

function randomOffset (n) {
  return n - ((Math.random() * 0.5 * n) | 0)
}

function requestAll (dht, internal, command, value, nodes) {
  let missing = nodes.length
  const replies = []

  return new Promise((resolve) => {
    for (const node of nodes) {
      const req = dht._request(node, internal, command, null, value, onsuccess, onerror)
      if (!req) return resolve(replies)
    }

    function onsuccess (res) {
      replies.push(res)
      if (--missing === 0) resolve(replies)
    }

    function onerror () {
      if (--missing === 0) resolve(replies)
    }
  })
}

function noop () {}<|MERGE_RESOLUTION|>--- conflicted
+++ resolved
@@ -75,15 +75,10 @@
   }
 
   static bootstrapper (port, host, opts) {
-<<<<<<< HEAD
+    if (!port) throw new Error('Port is required')
+    if (!host) throw new Error('Host is required')
     const network = opts.name ? hashString(opts.name) : null
     const id = peer.id(host, port, network)
-
-=======
-    if (!port) throw new Error('Port is required')
-    if (!host) throw new Error('Host is required')
-    const id = peer.id(host, port)
->>>>>>> c9900d55
     return new this({ port, id, ephemeral: false, firewalled: false, anyPort: false, bootstrap: [], ...opts })
   }
 
@@ -587,12 +582,6 @@
 
   async * _resolveBootstrapNodes () {
     for (const node of this.bootstrapNodes) {
-<<<<<<< HEAD
-      dns.lookup(node.host, { family: 4 }, (_, host) => {
-        if (host) nodes.push({ id: peer.id(host, node.port, this.network), host, port: node.port })
-        if (--missing === 0) done(nodes)
-      })
-=======
       let address
       try {
         address = await this.udx.lookup(node.host, { family: 4 })
@@ -601,11 +590,10 @@
       }
 
       yield {
-        id: peer.id(address.host, node.port),
+        id: peer.id(address.host, node.port, this.network),
         host: address.host,
         port: node.port
       }
->>>>>>> c9900d55
     }
   }
 
