--- conflicted
+++ resolved
@@ -240,12 +240,8 @@
 
     if (m.closerNodes !== null) {
       for (const node of m.closerNodes) {
-<<<<<<< HEAD
         node.id = peer.id(node.host, node.port, this.dht.network)
-=======
-        node.id = peer.id(node.host, node.port)
         if (this.dht._shouldAddNode !== null && !this.dht._shouldAddNode(node)) continue
->>>>>>> 16cc7349
         if (b4a.equals(node.id, this.dht.table.id)) continue
         // TODO: we could continue here instead of breaking to ensure that one of the nodes in the closer list
         // is later marked as DOWN that we gossip that back
